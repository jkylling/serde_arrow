use crate::{
    internal::{
        common::{check_supported_list_layout, BitBuffer},
        deserialization_ng::{
            array_deserializer::ArrayDeserializer,
            bool_deserializer::BoolDeserializer,
            date64_deserializer::Date64Deserializer,
            decimal_deserializer::DecimalDeserializer,
            dictionary_deserializer::DictionaryDeserializer,
            enum_deserializer::EnumDeserializer,
            float_deserializer::{Float, FloatDeserializer},
            integer_deserializer::{Integer, IntegerDeserializer},
            list_deserializer::{IntoUsize, ListDeserializer},
            map_deserializer::MapDeserializer,
            null_deserializer::NullDeserializer,
            outer_sequence_deserializer::OuterSequenceDeserializer,
            string_deserializer::StringDeserializer,
            struct_deserializer::StructDeserializer,
        },
        error::{fail, Result},
        schema::{GenericDataType, GenericField, GenericTimeUnit},
    },
    schema::Strategy,
};

use crate::_impl::arrow::{
    array::{
        Array, BooleanArray, DictionaryArray, GenericListArray, GenericStringArray, MapArray,
        OffsetSizeTrait, PrimitiveArray, StructArray, UnionArray,
    },
    datatypes::{
<<<<<<< HEAD
        ArrowDictionaryKeyType, ArrowPrimitiveType, DataType, Date64Type, Decimal128Type,
        Float16Type, Float32Type, Float64Type, Int16Type, Int32Type, Int64Type, Int8Type,
        TimestampMillisecondType, UInt16Type, UInt32Type, UInt64Type, UInt8Type, UnionMode,
=======
        DataType, Date32Type, Date64Type, Decimal128Type, Float16Type, Float32Type, Float64Type,
        Int16Type, Int32Type, Int64Type, Int8Type, Time64MicrosecondType, Time64NanosecondType,
        TimestampMicrosecondType, TimestampMillisecondType, TimestampNanosecondType,
        TimestampSecondType, UInt16Type, UInt32Type, UInt64Type, UInt8Type,
>>>>>>> 16e0887a
    },
};

pub fn build_deserializer<'a>(
    fields: &[GenericField],
    arrays: &[&'a dyn Array],
) -> Result<OuterSequenceDeserializer<'a>> {
    let (deserializers, len) = build_struct_fields(fields, arrays)?;
    Ok(OuterSequenceDeserializer::new(deserializers, len))
}

pub fn build_array_deserializer<'a>(
    field: &GenericField,
    array: &'a dyn Array,
) -> Result<ArrayDeserializer<'a>> {
    use GenericDataType as T;
    match &field.data_type {
        T::Null => Ok(NullDeserializer.into()),
        T::Bool => build_bool_deserializer(field, array),
        T::U8 => build_integer_deserializer::<UInt8Type>(field, array),
        T::U16 => build_integer_deserializer::<UInt16Type>(field, array),
        T::U32 => build_integer_deserializer::<UInt32Type>(field, array),
        T::U64 => build_integer_deserializer::<UInt64Type>(field, array),
        T::I8 => build_integer_deserializer::<Int8Type>(field, array),
        T::I16 => build_integer_deserializer::<Int16Type>(field, array),
        T::I32 => build_integer_deserializer::<Int32Type>(field, array),
        T::I64 => build_integer_deserializer::<Int64Type>(field, array),
        T::F16 => build_float16_deserializer(field, array),
        T::F32 => build_float_deserializer::<Float32Type>(field, array),
        T::F64 => build_float_deserializer::<Float64Type>(field, array),
        T::Decimal128(_, _) => build_decimal128_deserializer(field, array),
        T::Date64 => build_date64_deserializer(field, array),
        T::Timestamp(_, _) => build_timestamp_deserializer(field, array),
        T::Utf8 => build_string_deserializer::<i32>(field, array),
        T::LargeUtf8 => build_string_deserializer::<i64>(field, array),
        T::Struct => build_struct_deserializer(field, array),
        T::List => build_list_deserializer::<i32>(field, array),
        T::LargeList => build_list_deserializer::<i64>(field, array),
        T::Map => build_map_deserializer(field, array),
        T::Union => build_union_deserializer(field, array),
        T::Dictionary => build_dictionary_deserializer(field, array),
    }
}

pub fn build_bool_deserializer<'a>(
    _field: &GenericField,
    array: &'a dyn Array,
) -> Result<ArrayDeserializer<'a>> {
    let Some(array) = array.as_any().downcast_ref::<BooleanArray>() else {
        fail!("cannot convert {} array into bool", array.data_type());
    };

    let buffer = BitBuffer {
        data: array.values().values(),
        offset: array.values().offset(),
        number_of_bits: array.values().len(),
    };
    let validity = get_validity(array);

    Ok(BoolDeserializer::new(buffer, validity).into())
}

pub fn build_integer_deserializer<'a, T>(
    field: &GenericField,
    array: &'a dyn Array,
) -> Result<ArrayDeserializer<'a>>
where
    T: ArrowPrimitiveType,
    T::Native: Integer,
    ArrayDeserializer<'a>: From<IntegerDeserializer<'a, T::Native>>,
{
    let Some(array) = array.as_any().downcast_ref::<PrimitiveArray<T>>() else {
        fail!(
            "cannot convert {} array into {}",
            array.data_type(),
            field.data_type,
        );
    };

    let validity = get_validity(array);
    Ok(IntegerDeserializer::new(array.values(), validity).into())
}

pub fn build_float16_deserializer<'a>(
    field: &GenericField,
    array: &'a dyn Array,
) -> Result<ArrayDeserializer<'a>> {
    let Some(array) = array.as_any().downcast_ref::<PrimitiveArray<Float16Type>>() else {
        fail!(
            "cannot convert {} array into {}",
            array.data_type(),
            field.data_type,
        );
    };

    let validity = get_validity(array);
    Ok(FloatDeserializer::new(array.values(), validity).into())
}

<<<<<<< HEAD
pub fn build_float_deserializer<'a, T>(
    field: &GenericField,
    array: &'a dyn Array,
) -> Result<ArrayDeserializer<'a>>
where
    T: ArrowPrimitiveType,
    T::Native: Float,
    ArrayDeserializer<'a>: From<FloatDeserializer<'a, T::Native>>,
{
    let Some(array) = array.as_any().downcast_ref::<PrimitiveArray<T>>() else {
        fail!(
            "cannot convert {} array into {}",
            array.data_type(),
            field.data_type,
        );
    };

    let validity = get_validity(array);
    Ok(FloatDeserializer::new(array.values(), validity).into())
}

pub fn build_decimal128_deserializer<'a>(
    field: &GenericField,
    array: &'a dyn Array,
) -> Result<ArrayDeserializer<'a>> {
    use GenericDataType as T;

    let T::Decimal128(_, scale) = field.data_type else {
        fail!("Invalid data type for Decimal128Deserializer");
    };

    let Some(array) = array
        .as_any()
        .downcast_ref::<PrimitiveArray<Decimal128Type>>()
    else {
        fail!(
            "Cannot convert {} array into Decimal128 array",
            array.data_type()
        );
    };

    let buffer = array.values();
    let validity = get_validity(array);

    Ok(DecimalDeserializer::new(buffer, validity, scale).into())
}

pub fn build_date64_deserializer<'a>(
    field: &GenericField,
    array: &'a dyn Array,
) -> Result<ArrayDeserializer<'a>> {
    let Some(array) = array.as_any().downcast_ref::<PrimitiveArray<Date64Type>>() else {
        fail!(
            "Cannot convert {} array into Date64 array",
            array.data_type()
        );
    };

    let validity = get_validity(array);
    let is_utc = matches!(field.strategy, Some(Strategy::UtcStrAsDate64));

    Ok(Date64Deserializer::new(array.values(), validity, is_utc).into())
}

pub fn build_timestamp_deserializer<'a>(
    field: &GenericField,
    array: &'a dyn Array,
) -> Result<ArrayDeserializer<'a>> {
    use {GenericDataType as T, GenericTimeUnit as U};

    let T::Timestamp(U::Millisecond, tz) = &field.data_type else {
        fail!("Invalid data type {} for timestamp array", field.data_type);
    };

    let Some(array) = array
        .as_any()
        .downcast_ref::<PrimitiveArray<TimestampMillisecondType>>()
    else {
        fail!("Cannot cast {} array to timestamp", array.data_type());
    };

    let values = array.values();
    let validity = get_validity(array);
    let is_utc = match tz.as_deref() {
        Some(tz) if tz.to_lowercase() == "utc" => true,
        None => false,
        Some(tz) => fail!("Invalid timezone {tz}"),
    };

    Ok(Date64Deserializer::new(values, validity, is_utc).into())
}

pub fn build_string_deserializer<'a, O>(
    _field: &GenericField,
    array: &'a dyn Array,
) -> Result<ArrayDeserializer<'a>>
where
    O: OffsetSizeTrait + IntoUsize,
    ArrayDeserializer<'a>: From<StringDeserializer<'a, O>>,
{
    let Some(array) = array.as_any().downcast_ref::<GenericStringArray<O>>() else {
        fail!("cannot convert {} array into string", array.data_type());
    };

    let buffer = array.value_data();
    let offsets = array.value_offsets();
    let validity = get_validity(array);

    Ok(StringDeserializer::new(buffer, offsets, validity).into())
}

pub fn build_dictionary_deserializer<'a>(
    field: &GenericField,
    array: &'a dyn Array,
) -> Result<ArrayDeserializer<'a>> {
    use GenericDataType as T;

    let Some(key_field) = field.children.first() else {
        fail!("Missing key field");
    };
    let Some(value_field) = field.children.get(1) else {
        fail!("Missing key field");
    };

    return match (&key_field.data_type, &value_field.data_type) {
        (T::U8, T::Utf8) => typed::<UInt8Type, i32>(field, array),
        (T::U16, T::Utf8) => typed::<UInt16Type, i32>(field, array),
        (T::U32, T::Utf8) => typed::<UInt32Type, i32>(field, array),
        (T::U64, T::Utf8) => typed::<UInt64Type, i32>(field, array),
        (T::I8, T::Utf8) => typed::<Int8Type, i32>(field, array),
        (T::I16, T::Utf8) => typed::<Int16Type, i32>(field, array),
        (T::I32, T::Utf8) => typed::<Int32Type, i32>(field, array),
        (T::I64, T::Utf8) => typed::<Int64Type, i32>(field, array),
        (T::U8, T::LargeUtf8) => typed::<UInt8Type, i64>(field, array),
        (T::U16, T::LargeUtf8) => typed::<UInt16Type, i64>(field, array),
        (T::U32, T::LargeUtf8) => typed::<UInt32Type, i64>(field, array),
        (T::U64, T::LargeUtf8) => typed::<UInt64Type, i64>(field, array),
        (T::I8, T::LargeUtf8) => typed::<Int8Type, i64>(field, array),
        (T::I16, T::LargeUtf8) => typed::<Int16Type, i64>(field, array),
        (T::I32, T::LargeUtf8) => typed::<Int32Type, i64>(field, array),
        (T::I64, T::LargeUtf8) => typed::<Int64Type, i64>(field, array),
        _ => fail!("invalid dicitonary key / value data type"),
    };

    pub fn typed<'a, K, V>(
        _field: &GenericField,
        array: &'a dyn Array,
    ) -> Result<ArrayDeserializer<'a>>
    where
        K: ArrowDictionaryKeyType,
        K::Native: Integer,
        V: OffsetSizeTrait + IntoUsize,
        DictionaryDeserializer<'a, K::Native, V>: Into<ArrayDeserializer<'a>>,
    {
        let Some(array) = array.as_any().downcast_ref::<DictionaryArray<K>>() else {
            fail!(
                "cannot convert {} array into dictionary array",
                array.data_type()
            );
        };
        let Some(values) = array
            .values()
            .as_any()
            .downcast_ref::<GenericStringArray<V>>()
        else {
            fail!("invalid values");
        };

        let keys_buffer = array.keys().values();
        let keys_validity = get_validity(array);

        let values_data = values.value_data();
        let values_offsets = values.value_offsets();

        Ok(
            DictionaryDeserializer::new(keys_buffer, keys_validity, values_data, values_offsets)
                .into(),
        )
    }
}

pub fn build_struct_deserializer<'a>(
    field: &GenericField,
    array: &'a dyn Array,
) -> Result<ArrayDeserializer<'a>> {
    let Some(array) = array.as_any().downcast_ref::<StructArray>() else {
        fail!("Cannot convert {} array into struct", array.data_type());
    };

    let fields = &field.children;
    let arrays = array
        .columns()
        .iter()
        .map(|array| array.as_ref())
        .collect::<Vec<_>>();
    let validity = get_validity(array);

    let (deserializers, len) = build_struct_fields(fields, &arrays)?;
    Ok(StructDeserializer::new(deserializers, validity, len).into())
}

pub fn build_struct_fields<'a>(
    fields: &[GenericField],
    arrays: &[&'a dyn Array],
) -> Result<(Vec<(String, ArrayDeserializer<'a>)>, usize)> {
    if fields.len() != arrays.len() {
        fail!(
            "different number of fields ({}) and arrays ({})",
            fields.len(),
            arrays.len()
        );
    }
    let len = arrays.first().map(|array| array.len()).unwrap_or_default();

    let mut deserializers = Vec::new();
    for (field, &array) in std::iter::zip(fields, arrays) {
        if array.len() != len {
            fail!("arrays of different lengths are not supported");
=======
        use {ArrayMapping as M, GenericDataType as T, GenericTimeUnit as U};

        match &field.data_type {
            T::Null => {
                if !matches!(self.data_type(), DataType::Null) {
                    fail!("non-null array with null field");
                }
                Ok(M::Null {
                    field: field.clone(),
                    validity: None,
                    buffer: usize::MAX,
                })
            }
            T::Bool => {
                let typed = self
                    .as_any()
                    .downcast_ref::<BooleanArray>()
                    .ok_or_else(|| error!("cannot convert {} array into bool", self.data_type()))?;
                let values = typed.values();

                let buffer = buffers.push_u1(BitBuffer {
                    data: values.values(),
                    offset: values.offset(),
                    number_of_bits: values.len(),
                });
                let validity = get_validity(self).map(|v| buffers.push_u1(v));

                Ok(M::Bool {
                    field: field.clone(),
                    validity,
                    buffer,
                })
            }
            T::U8 => convert_primitive!(UInt8Type, U8, push_u8_cast),
            T::U16 => convert_primitive!(UInt16Type, U16, push_u16_cast),
            T::U32 => convert_primitive!(UInt32Type, U32, push_u32_cast),
            T::U64 => convert_primitive!(UInt64Type, U64, push_u64_cast),
            T::I8 => convert_primitive!(Int8Type, I8, push_u8_cast),
            T::I16 => convert_primitive!(Int16Type, I16, push_u16_cast),
            T::I32 => convert_primitive!(Int32Type, I32, push_u32_cast),
            T::I64 => convert_primitive!(Int64Type, I64, push_u64_cast),
            T::F16 => convert_primitive!(Float16Type, F16, push_u16_cast),
            T::F32 => convert_primitive!(Float32Type, F32, push_u32_cast),
            T::F64 => convert_primitive!(Float64Type, F64, push_u64_cast),
            T::Date32 => convert_primitive!(Date32Type, Date32, push_u32_cast),
            T::Date64 => convert_primitive!(Date64Type, Date64, push_u64_cast),
            T::Decimal128(_, _) => convert_primitive!(Decimal128Type, Decimal128, push_u128_cast),
            T::Time64(U::Nanosecond) => {
                convert_primitive!(Time64NanosecondType, Time64, push_u64_cast)
            }
            T::Time64(U::Microsecond) => {
                convert_primitive!(Time64MicrosecondType, Time64, push_u64_cast)
            }
            T::Time64(_) => {
                fail!("Only nanosecond and microsecond time units are supported for Time64");
            }
            T::Timestamp(U::Second, _) => {
                convert_primitive!(TimestampSecondType, Date64, push_u64_cast)
            }
            T::Timestamp(U::Millisecond, _) => {
                convert_primitive!(TimestampMillisecondType, Date64, push_u64_cast)
            }
            T::Timestamp(U::Microsecond, _) => {
                convert_primitive!(TimestampMicrosecondType, Date64, push_u64_cast)
            }
            T::Timestamp(U::Nanosecond, _) => {
                convert_primitive!(TimestampNanosecondType, Date64, push_u64_cast)
            }
            T::Utf8 => convert_utf8!(StringArray, Utf8, push_u32_cast),
            T::LargeUtf8 => convert_utf8!(LargeStringArray, LargeUtf8, push_u64_cast),
            T::List => convert_list!(i32, List, push_u32_cast),
            T::LargeList => convert_list!(i64, LargeList, push_u64_cast),
            T::Struct => {
                let typed = self.as_any().downcast_ref::<StructArray>().ok_or_else(|| {
                    error!(
                        "cannot convert {} array into struct array",
                        self.data_type()
                    )
                })?;
                let validity = get_validity(self).map(|v| buffers.push_u1(v));
                let mut fields = Vec::new();

                for (field, col) in field.children.iter().zip(typed.columns()) {
                    fields.push(col.extract_buffers(field, buffers)?);
                }

                Ok(M::Struct {
                    field: field.clone(),
                    validity,
                    fields,
                })
            }
            T::Map => {
                let Some(entries_field) = field.children.first() else {
                    fail!("cannot get children of map");
                };
                let Some(keys_field) = entries_field.children.first() else {
                    fail!("cannot get keys field");
                };
                let Some(values_field) = entries_field.children.get(1) else {
                    fail!("cannot get values field");
                };
                let Some(typed) = self.as_any().downcast_ref::<MapArray>() else {
                    fail!("cannot convert array into map array");
                };

                let offsets = typed.value_offsets();
                let validity = get_validity(typed);

                check_supported_list_layout(validity, offsets)?;

                let offsets = buffers.push_u32_cast(offsets)?;
                let validity = validity.map(|b| buffers.push_u1(b));

                let keys = typed.keys().extract_buffers(keys_field, buffers)?;
                let values = typed.values().extract_buffers(values_field, buffers)?;

                let entries = Box::new(M::Struct {
                    field: entries_field.clone(),
                    validity: None,
                    fields: vec![keys, values],
                });

                Ok(M::Map {
                    field: field.clone(),
                    validity,
                    offsets,
                    entries,
                })
            }
            T::Dictionary => {
                let Some(keys_field) = field.children.first() else {
                    fail!("cannot get key field of dictionary");
                };
                let Some(values_field) = field.children.get(1) else {
                    fail!("cannot get values field");
                };

                macro_rules! convert_dictionary {
                    ($key_type:ty, $variant:ident) => {{
                        let typed = self
                            .as_any()
                            .downcast_ref::<DictionaryArray<$key_type>>()
                            .ok_or_else(|| error!("cannot convert {} array into u32 dictionary", self.data_type()))?;

                        // NOTE: the array is validity is given by the key validity
                        if typed.values().null_count() != 0 {
                            fail!("dictionaries with nullable values are not supported");
                        }

                        let validity = get_validity(typed).map(|b| buffers.push_u1(b));
                        let keys =
                            (typed.keys() as &dyn Array).extract_buffers(keys_field, buffers)?;

                        let M::$variant { buffer: index_buffer, .. } = keys else {
                            fail!("internal error unexpected array mapping for keys")
                        };

                        let values = typed.values().extract_buffers(values_field, buffers)?;

                        let dictionary = match values {
                            M::Utf8 { buffer, offsets, .. } => DictionaryValue::Utf8{ buffer, offsets },
                            M::LargeUtf8 { buffer, offsets, .. } => DictionaryValue::LargeUtf8{ buffer, offsets },
                            m => fail!("BufferExtract for dictionaries with values of type {m:?} is not implemented"),
                        };
                        Ok(M::Dictionary {
                            field: field.clone(),
                            validity,
                            dictionary,
                            indices: DictionaryIndex::$variant(index_buffer),
                        })

                    }};
                }

                match &keys_field.data_type {
                    T::U8 => convert_dictionary!(UInt8Type, U8),
                    T::U16 => convert_dictionary!(UInt16Type, U16),
                    T::U32 => convert_dictionary!(UInt32Type, U32),
                    T::U64 => convert_dictionary!(UInt64Type, U64),
                    T::I8 => convert_dictionary!(Int8Type, I8),
                    T::I16 => convert_dictionary!(Int16Type, I16),
                    T::I32 => convert_dictionary!(Int32Type, I32),
                    T::I64 => convert_dictionary!(Int64Type, I64),
                    dt => fail!("BufferExtract for dictionaries with key {dt} is not implemented"),
                }
            }
            T::Union => {
                use crate::_impl::arrow::array::UnionArray;

                // TODO: test assumptions
                let typed = self.as_any().downcast_ref::<UnionArray>().ok_or_else(|| {
                    error!("cannot convert {} array to union array", self.data_type())
                })?;

                let types = buffers.push_u8_cast(typed.type_ids())?;

                let mut fields = Vec::new();
                for (idx, field) in field.children.iter().enumerate() {
                    let array = typed.child(idx.try_into()?);
                    fields.push(array.extract_buffers(field, buffers)?);
                }

                Ok(M::Union {
                    field: field.clone(),
                    validity: None,
                    fields,
                    types,
                })
            }
>>>>>>> 16e0887a
        }

        deserializers.push((field.name.clone(), build_array_deserializer(field, array)?));
    }

    Ok((deserializers, len))
}

pub fn build_list_deserializer<'a, O>(
    field: &GenericField,
    array: &'a dyn Array,
) -> Result<ArrayDeserializer<'a>>
where
    O: OffsetSizeTrait + IntoUsize,
    ArrayDeserializer<'a>: From<ListDeserializer<'a, O>>,
{
    let Some(array) = array.as_any().downcast_ref::<GenericListArray<O>>() else {
        fail!(
            "Cannot interpret {} array as GenericListArray",
            array.data_type()
        );
    };

    let item = build_array_deserializer(&field.children[0], array.values())?;
    let offsets = array.value_offsets();
    let validity = get_validity(array);

    Ok(ListDeserializer::new(item, offsets, validity).into())
}

pub fn build_map_deserializer<'a>(
    field: &GenericField,
    array: &'a dyn Array,
) -> Result<ArrayDeserializer<'a>> {
    let Some(entries_field) = field.children.first() else {
        fail!("cannot get children of map");
    };
    let Some(keys_field) = entries_field.children.first() else {
        fail!("cannot get keys field");
    };
    let Some(values_field) = entries_field.children.get(1) else {
        fail!("cannot get values field");
    };
    let Some(array) = array.as_any().downcast_ref::<MapArray>() else {
        fail!("cannot convert {} array into map array", array.data_type());
    };

    let offsets = array.value_offsets();
    let validity = get_validity(array);

    check_supported_list_layout(validity, offsets)?;

    let key = build_array_deserializer(keys_field, array.keys())?;
    let value = build_array_deserializer(values_field, array.values())?;

    Ok(MapDeserializer::new(key, value, offsets, validity).into())
}

pub fn build_union_deserializer<'a>(
    field: &GenericField,
    array: &'a dyn Array,
) -> Result<ArrayDeserializer<'a>> {
    let Some(array) = array.as_any().downcast_ref::<UnionArray>() else {
        fail!(
            "Cannot interpret {} array as a union array",
            array.data_type()
        );
    };

    if !matches!(array.data_type(), DataType::Union(_, UnionMode::Dense)) {
        fail!("Invalid data type: only dense unions are supported");
    }

    let type_ids = array.type_ids();

    let mut variants = Vec::new();
    for (type_id, field) in field.children.iter().enumerate() {
        // TODO: how to prevent a panic? + validate the order / type_ids
        let name = field.name.to_owned();
        let deser = build_array_deserializer(field, array.child(type_id.try_into()?).as_ref())?;

        variants.push((name, deser));
    }

    Ok(EnumDeserializer::new(type_ids, variants).into())
}

fn get_validity(arr: &dyn Array) -> Option<BitBuffer<'_>> {
    let validity = arr.nulls()?;
    let data = validity.validity();
    let offset = validity.offset();
    let number_of_bits = validity.len();
    Some(BitBuffer {
        data,
        offset,
        number_of_bits,
    })
}<|MERGE_RESOLUTION|>--- conflicted
+++ resolved
@@ -29,16 +29,9 @@
         OffsetSizeTrait, PrimitiveArray, StructArray, UnionArray,
     },
     datatypes::{
-<<<<<<< HEAD
         ArrowDictionaryKeyType, ArrowPrimitiveType, DataType, Date64Type, Decimal128Type,
         Float16Type, Float32Type, Float64Type, Int16Type, Int32Type, Int64Type, Int8Type,
         TimestampMillisecondType, UInt16Type, UInt32Type, UInt64Type, UInt8Type, UnionMode,
-=======
-        DataType, Date32Type, Date64Type, Decimal128Type, Float16Type, Float32Type, Float64Type,
-        Int16Type, Int32Type, Int64Type, Int8Type, Time64MicrosecondType, Time64NanosecondType,
-        TimestampMicrosecondType, TimestampMillisecondType, TimestampNanosecondType,
-        TimestampSecondType, UInt16Type, UInt32Type, UInt64Type, UInt8Type,
->>>>>>> 16e0887a
     },
 };
 
@@ -70,7 +63,9 @@
         T::F32 => build_float_deserializer::<Float32Type>(field, array),
         T::F64 => build_float_deserializer::<Float64Type>(field, array),
         T::Decimal128(_, _) => build_decimal128_deserializer(field, array),
+        T::Date32 => build_date32_deserializer(field, array),
         T::Date64 => build_date64_deserializer(field, array),
+        T::Time64(_) => build_time64_deserializer(field, array),
         T::Timestamp(_, _) => build_timestamp_deserializer(field, array),
         T::Utf8 => build_string_deserializer::<i32>(field, array),
         T::LargeUtf8 => build_string_deserializer::<i64>(field, array),
@@ -138,7 +133,6 @@
     Ok(FloatDeserializer::new(array.values(), validity).into())
 }
 
-<<<<<<< HEAD
 pub fn build_float_deserializer<'a, T>(
     field: &GenericField,
     array: &'a dyn Array,
@@ -186,6 +180,13 @@
     Ok(DecimalDeserializer::new(buffer, validity, scale).into())
 }
 
+pub fn build_date32_deserializer<'a>(
+    field: &GenericField,
+    array: &'a dyn Array,
+) -> Result<ArrayDeserializer<'a>> {
+    todo!()
+}
+
 pub fn build_date64_deserializer<'a>(
     field: &GenericField,
     array: &'a dyn Array,
@@ -201,6 +202,13 @@
     let is_utc = matches!(field.strategy, Some(Strategy::UtcStrAsDate64));
 
     Ok(Date64Deserializer::new(array.values(), validity, is_utc).into())
+}
+
+pub fn build_time64_deserializer<'a>(
+    field: &GenericField,
+    array: &'a dyn Array,
+) -> Result<ArrayDeserializer<'a>> {
+    todo!()
 }
 
 pub fn build_timestamp_deserializer<'a>(
@@ -357,218 +365,6 @@
     for (field, &array) in std::iter::zip(fields, arrays) {
         if array.len() != len {
             fail!("arrays of different lengths are not supported");
-=======
-        use {ArrayMapping as M, GenericDataType as T, GenericTimeUnit as U};
-
-        match &field.data_type {
-            T::Null => {
-                if !matches!(self.data_type(), DataType::Null) {
-                    fail!("non-null array with null field");
-                }
-                Ok(M::Null {
-                    field: field.clone(),
-                    validity: None,
-                    buffer: usize::MAX,
-                })
-            }
-            T::Bool => {
-                let typed = self
-                    .as_any()
-                    .downcast_ref::<BooleanArray>()
-                    .ok_or_else(|| error!("cannot convert {} array into bool", self.data_type()))?;
-                let values = typed.values();
-
-                let buffer = buffers.push_u1(BitBuffer {
-                    data: values.values(),
-                    offset: values.offset(),
-                    number_of_bits: values.len(),
-                });
-                let validity = get_validity(self).map(|v| buffers.push_u1(v));
-
-                Ok(M::Bool {
-                    field: field.clone(),
-                    validity,
-                    buffer,
-                })
-            }
-            T::U8 => convert_primitive!(UInt8Type, U8, push_u8_cast),
-            T::U16 => convert_primitive!(UInt16Type, U16, push_u16_cast),
-            T::U32 => convert_primitive!(UInt32Type, U32, push_u32_cast),
-            T::U64 => convert_primitive!(UInt64Type, U64, push_u64_cast),
-            T::I8 => convert_primitive!(Int8Type, I8, push_u8_cast),
-            T::I16 => convert_primitive!(Int16Type, I16, push_u16_cast),
-            T::I32 => convert_primitive!(Int32Type, I32, push_u32_cast),
-            T::I64 => convert_primitive!(Int64Type, I64, push_u64_cast),
-            T::F16 => convert_primitive!(Float16Type, F16, push_u16_cast),
-            T::F32 => convert_primitive!(Float32Type, F32, push_u32_cast),
-            T::F64 => convert_primitive!(Float64Type, F64, push_u64_cast),
-            T::Date32 => convert_primitive!(Date32Type, Date32, push_u32_cast),
-            T::Date64 => convert_primitive!(Date64Type, Date64, push_u64_cast),
-            T::Decimal128(_, _) => convert_primitive!(Decimal128Type, Decimal128, push_u128_cast),
-            T::Time64(U::Nanosecond) => {
-                convert_primitive!(Time64NanosecondType, Time64, push_u64_cast)
-            }
-            T::Time64(U::Microsecond) => {
-                convert_primitive!(Time64MicrosecondType, Time64, push_u64_cast)
-            }
-            T::Time64(_) => {
-                fail!("Only nanosecond and microsecond time units are supported for Time64");
-            }
-            T::Timestamp(U::Second, _) => {
-                convert_primitive!(TimestampSecondType, Date64, push_u64_cast)
-            }
-            T::Timestamp(U::Millisecond, _) => {
-                convert_primitive!(TimestampMillisecondType, Date64, push_u64_cast)
-            }
-            T::Timestamp(U::Microsecond, _) => {
-                convert_primitive!(TimestampMicrosecondType, Date64, push_u64_cast)
-            }
-            T::Timestamp(U::Nanosecond, _) => {
-                convert_primitive!(TimestampNanosecondType, Date64, push_u64_cast)
-            }
-            T::Utf8 => convert_utf8!(StringArray, Utf8, push_u32_cast),
-            T::LargeUtf8 => convert_utf8!(LargeStringArray, LargeUtf8, push_u64_cast),
-            T::List => convert_list!(i32, List, push_u32_cast),
-            T::LargeList => convert_list!(i64, LargeList, push_u64_cast),
-            T::Struct => {
-                let typed = self.as_any().downcast_ref::<StructArray>().ok_or_else(|| {
-                    error!(
-                        "cannot convert {} array into struct array",
-                        self.data_type()
-                    )
-                })?;
-                let validity = get_validity(self).map(|v| buffers.push_u1(v));
-                let mut fields = Vec::new();
-
-                for (field, col) in field.children.iter().zip(typed.columns()) {
-                    fields.push(col.extract_buffers(field, buffers)?);
-                }
-
-                Ok(M::Struct {
-                    field: field.clone(),
-                    validity,
-                    fields,
-                })
-            }
-            T::Map => {
-                let Some(entries_field) = field.children.first() else {
-                    fail!("cannot get children of map");
-                };
-                let Some(keys_field) = entries_field.children.first() else {
-                    fail!("cannot get keys field");
-                };
-                let Some(values_field) = entries_field.children.get(1) else {
-                    fail!("cannot get values field");
-                };
-                let Some(typed) = self.as_any().downcast_ref::<MapArray>() else {
-                    fail!("cannot convert array into map array");
-                };
-
-                let offsets = typed.value_offsets();
-                let validity = get_validity(typed);
-
-                check_supported_list_layout(validity, offsets)?;
-
-                let offsets = buffers.push_u32_cast(offsets)?;
-                let validity = validity.map(|b| buffers.push_u1(b));
-
-                let keys = typed.keys().extract_buffers(keys_field, buffers)?;
-                let values = typed.values().extract_buffers(values_field, buffers)?;
-
-                let entries = Box::new(M::Struct {
-                    field: entries_field.clone(),
-                    validity: None,
-                    fields: vec![keys, values],
-                });
-
-                Ok(M::Map {
-                    field: field.clone(),
-                    validity,
-                    offsets,
-                    entries,
-                })
-            }
-            T::Dictionary => {
-                let Some(keys_field) = field.children.first() else {
-                    fail!("cannot get key field of dictionary");
-                };
-                let Some(values_field) = field.children.get(1) else {
-                    fail!("cannot get values field");
-                };
-
-                macro_rules! convert_dictionary {
-                    ($key_type:ty, $variant:ident) => {{
-                        let typed = self
-                            .as_any()
-                            .downcast_ref::<DictionaryArray<$key_type>>()
-                            .ok_or_else(|| error!("cannot convert {} array into u32 dictionary", self.data_type()))?;
-
-                        // NOTE: the array is validity is given by the key validity
-                        if typed.values().null_count() != 0 {
-                            fail!("dictionaries with nullable values are not supported");
-                        }
-
-                        let validity = get_validity(typed).map(|b| buffers.push_u1(b));
-                        let keys =
-                            (typed.keys() as &dyn Array).extract_buffers(keys_field, buffers)?;
-
-                        let M::$variant { buffer: index_buffer, .. } = keys else {
-                            fail!("internal error unexpected array mapping for keys")
-                        };
-
-                        let values = typed.values().extract_buffers(values_field, buffers)?;
-
-                        let dictionary = match values {
-                            M::Utf8 { buffer, offsets, .. } => DictionaryValue::Utf8{ buffer, offsets },
-                            M::LargeUtf8 { buffer, offsets, .. } => DictionaryValue::LargeUtf8{ buffer, offsets },
-                            m => fail!("BufferExtract for dictionaries with values of type {m:?} is not implemented"),
-                        };
-                        Ok(M::Dictionary {
-                            field: field.clone(),
-                            validity,
-                            dictionary,
-                            indices: DictionaryIndex::$variant(index_buffer),
-                        })
-
-                    }};
-                }
-
-                match &keys_field.data_type {
-                    T::U8 => convert_dictionary!(UInt8Type, U8),
-                    T::U16 => convert_dictionary!(UInt16Type, U16),
-                    T::U32 => convert_dictionary!(UInt32Type, U32),
-                    T::U64 => convert_dictionary!(UInt64Type, U64),
-                    T::I8 => convert_dictionary!(Int8Type, I8),
-                    T::I16 => convert_dictionary!(Int16Type, I16),
-                    T::I32 => convert_dictionary!(Int32Type, I32),
-                    T::I64 => convert_dictionary!(Int64Type, I64),
-                    dt => fail!("BufferExtract for dictionaries with key {dt} is not implemented"),
-                }
-            }
-            T::Union => {
-                use crate::_impl::arrow::array::UnionArray;
-
-                // TODO: test assumptions
-                let typed = self.as_any().downcast_ref::<UnionArray>().ok_or_else(|| {
-                    error!("cannot convert {} array to union array", self.data_type())
-                })?;
-
-                let types = buffers.push_u8_cast(typed.type_ids())?;
-
-                let mut fields = Vec::new();
-                for (idx, field) in field.children.iter().enumerate() {
-                    let array = typed.child(idx.try_into()?);
-                    fields.push(array.extract_buffers(field, buffers)?);
-                }
-
-                Ok(M::Union {
-                    field: field.clone(),
-                    validity: None,
-                    fields,
-                    types,
-                })
-            }
->>>>>>> 16e0887a
         }
 
         deserializers.push((field.name.clone(), build_array_deserializer(field, array)?));
